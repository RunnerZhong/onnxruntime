--- conflicted
+++ resolved
@@ -212,13 +212,6 @@
           const auto* packed_weight =
               static_cast<const uint8_t*>(packed_weights_.get()) + packed_weights_size_ * (weights_offset / head_size);
 
-<<<<<<< HEAD
-          MLAS_QGEMM_SCALE_BIAS_OUTPUT_PROCESSOR scale_bias_processor(qkv_dest + qkv_offset,
-                                                                      head_size,
-                                                                      &dequant_scale,
-                                                                      bias_data + weights_offset);
-=======
->>>>>>> 6f86c4db
           MlasGemm(
               sequence_length,                                    // M      = S
               head_size,                                          // N      = H
